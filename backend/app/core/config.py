--- conflicted
+++ resolved
@@ -138,17 +138,7 @@
         logger.warning("ANYSCALE_API_KEY is missing from the environment variables")
 
 CSV_UPLOAD_MAX_ROWS = 100000
-<<<<<<< HEAD
-FINE_TUNING_MINIMUM_DOCUMENTS = 20
-=======
 FINE_TUNING_MINIMUM_DOCUMENTS = 20
 
-### PHOSPHO AI HUB ###
-PHOSPHO_AI_HUB_URL = os.getenv("PHOSPHO_AI_HUB_URL", None)
-PHOSPHO_AI_HUB_API_KEY = os.getenv("PHOSPHO_AI_HUB_API_KEY", None)
-if ENVIRONMENT != "preview" and PHOSPHO_AI_HUB_URL is None:
-    logger.error("PHOSPHO_AI_HUB_URL is missing from the environment variables")
-
 ### CRON ###
-CRON_SECRET_KEY = os.getenv("CRON_SECRET_KEY")
->>>>>>> 302d133c
+CRON_SECRET_KEY = os.getenv("CRON_SECRET_KEY")