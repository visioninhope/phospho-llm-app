--- conflicted
+++ resolved
@@ -1607,24 +1607,10 @@
         "$in": ["confidence"]
     }
 
-<<<<<<< HEAD
     main_filter_category = main_filter.copy()
     main_filter_category["event_definition.score_range_settings.score_type"] = {
         "$in": ["category"]
     }
-=======
-    pipeline: List[Dict[str, object]] = [
-        {"$match": main_filter},
-        {"$count": "true_positive"},
-    ]
-    query_result = await mongo_db["events"].aggregate(pipeline).to_list(length=1)
-    logger.debug(f"Query result: {query_result}")
-    if query_result is not None and len(query_result) > 0:
-        total_nb_true_positive = query_result[0]["true_positive"]
-    else:
-        total_nb_true_positive = 0
-    return total_nb_true_positive
->>>>>>> d16cccfd
 
     query_result_confidence = (
         await mongo_db["events"].find(main_filter_confidence).to_list(length=None)
