import asyncio
import concurrent.futures
import itertools
import logging
import random
from typing import (
    Any,
    Awaitable,
    Callable,
    Dict,
    Iterable,
    List,
    Literal,
    Optional,
    Tuple,
    Union,
)

from tqdm import tqdm

import phospho.client as client
import phospho.lab.job_library as job_library

from .models import (
    EventConfig,
    EventConfigForKeywords,
    EvenConfigForRegex,
    EventDefinition,
    JobConfig,
    JobResult,
    Message,
    Project,
    ResultType,
)

from phospho.models import Job as PhosphoJob

logger = logging.getLogger(__name__)
logger.setLevel(logging.INFO)


class Job:
    id: str
    job_function: Union[
        Callable[..., JobResult],
        Callable[..., Awaitable[JobResult]],  # For async jobs
    ]
    # Stores the current config and the possible config values as an instanciated pydantic object
    config: JobConfig
    # message.id -> job_result
    results: Dict[str, JobResult]

    # List of alternative results for the job
    alternative_results: List[Dict[str, JobResult]]
    # Stores all the possible config from the model
    alternative_configs: List[JobConfig]

    metadata: Optional[Dict[str, Any]] = None
    workload: Optional["Workload"] = None
    sample: float = 1

    def __init__(
        self,
        id: Optional[str] = None,
        job_function: Optional[
            Union[
                Callable[..., JobResult],
                Callable[..., Awaitable[JobResult]],  # For async jobs
            ]
        ] = None,
        name: Optional[str] = None,
        config: Optional[JobConfig] = None,
        metadata: Optional[Dict[str, Any]] = None,
        workload: Optional["Workload"] = None,
        sample: float = 1.0,
    ):
        """
        A job is a function that takes a message and a set of parameters and returns a result.
        It stores the result.

        If the job_function is not provided, it will be fetched from the job_library with the name.

        A job is meant to be run on a Message, inside a Workload. Example:

        ```python
        from phospho import lab

        job = lab.Job(
            id="job_id",
            job_function=lab.job_library.event_detection,
            config=lab.EventConfig(event_name="event_name", event_description="event_description"),
        )

        workload = lab.Workload()
        workload.add_job(job)

        messages = [lab.Message(content="Hello world!")]

        await workload.async_run(messages)
        ```

        Args:
        :param id: The id of the job. If not provided, it will be the name of the job_function. This
        id should be unique to the job.
        :param job_function: The function to run on the message. Can be a sync or async function.
        :param name: If the job_function is not provided, it will be fetched from the job_library using this name.
        This is useful to specify the job_function in config files. If the name is None, it will be equal to the job_id.
        :param config: The configuration of the job. If not provided, the job will run with an empty config.
        :param metadata: Extra metadata to store with the job.
        :param workload: The workload to which the job belongs. This is useful to access the results of other jobs.
        :param sample: The sample rate of the job. If the sample rate is 0.5, the job will run on 50% of the messages.
        """

        if job_function is None and name is None:
            raise ValueError("Please provide a job_function or a job_name.")

        if name is not None:
            # from the module .job_library import the function with the name job_name
            job_function = getattr(job_library, name)
        assert job_function is not None, "Please provide a job_function or a job_name."
        self.job_function = job_function

        if id is None:
            if name is not None:
                id = name
            else:
                # Make it the name of the function
                id = job_function.__name__

        self.id = id

        # message.id -> job_result
        self.results: Dict[str, JobResult] = {}

        # If the config values are provided, store them
        if config is not None:
            self.config = config
            # generate all the possible configuration from the model
            self.alternative_configs = self.config.generate_configurations()
        else:
            logger.warning("No job_config provided. Running with empty config")
            self.config = JobConfig()
            self.alternative_configs = []

        self.alternative_results = []
        for c in self.alternative_configs:
            self.alternative_results.append({})

        self.metadata = metadata
        self.workload = workload
        self.sample = sample

    async def async_run(self, message: Message) -> JobResult:
        """
        Asynchronously run the job on a single message.
        """
        logger.debug(f"Running job {self.id} on message {message.id}.")
        params = self.config.model_dump()

        # if 'job' is in the job_function signature, we pass the self object
        # Don't override the job parameter if it's already in the params
        if "job" in self.job_function.__code__.co_varnames and "job" not in params:
            params["job"] = self
        if (
            "workload" in self.job_function.__code__.co_varnames
            and "workload" not in params
        ):
            params["workload"] = self.workload

        if asyncio.iscoroutinefunction(self.job_function):
            result = await self.job_function(message, **params)
        else:
            result = self.job_function(message, **params)

        if result is None:
            logger.error(f"Job {self.id} returned None for message {message.id}.")
            result = JobResult(
                recipe_id=self.id,
                result_type=ResultType.error,
                value=None,
            )

        # Add the job_id to the result
        result.recipe_id = self.id
        # Store the result
        self.results[message.id] = result

        return result

    async def async_run_on_alternative_configurations(
        self, message: Message
    ) -> List[Dict[str, JobResult]]:
        """
        Asynchronously run the job on the message in all the laternative configurations, except the default.
        Results are appended to the job_predictions attribute.
        """
        if len(self.alternative_configs) == 0:
            logger.warning(
                f"Job {self.id}: No alternative configurations found. Skipping."
            )
            return [{}]

        for alternative_config_index in range(0, len(self.alternative_configs)):
            params = self.alternative_configs[alternative_config_index].model_dump()
            if asyncio.iscoroutinefunction(self.job_function):
                prediction = await self.job_function(message, **params)
            else:
                prediction = self.job_function(message, **params)

            if prediction is None:
                logger.error(
                    f"Job {self.id} returned None for message {message.id} on alternative config run."
                )
                prediction = JobResult(
                    recipe_id=self.id,
                    result_type=ResultType.error,
                    value=None,
                )
            # Add the job_id to the result
            prediction.recipe_id = self.id
            # Add the prediction to the alternative_results
            self.alternative_results[alternative_config_index][message.id] = prediction

        return self.alternative_results

    def optimize(self, accuracy_threshold: float = 1.0, min_count: int = 10) -> None:
        """
        After having run the job on all the alternative configurations,
        optimize the job by comparing all the predictions to the results with the default configuration.
        - If the current configuration is the optimal, do nothing.
        - If the current configuration is not the optimal, update the config attribute.

        For now, we just check if the accuracy is above the threshold.
        """
        # Check that the alternative_results are not empty
        if len(self.alternative_results) == 0:
            logger.warning(
                "Can't run Workload.optimize(): No alternative results found. "
                + "Make sure you called Workload.async_run_on_alternative_configurations() first. "
                + "Skipping."
            )
            return

        # Check that each alternative_result is each the same length as the results
        for alternative_result in self.alternative_results:
            if len(alternative_result) != len(self.results):
                logger.error(
                    "Can't run Workload.optimize(): The alternative_results are not the same length as the results. Skipping."
                )
                return

        # Check that we have enough predictions to start the optimization
        if len(self.results) < min_count:
            logger.info(
                f"Can't run Workload.optimize(): {min_count} results are required, but only {len(self.results)} found. Skipping."
            )
            return

        accuracies: List[float] = []
        # For each alternative config, we compute the accuracy_vector
        for alternative_config_index in range(0, len(self.alternative_configs)):
            # Results are considered the groundtruth. Compare the alternative results to this ref
            accuracy_vector = [
                1
                if self.alternative_results[alternative_config_index][key].value
                == self.results[key].value
                else 0
                for key in self.results
            ]

            accuracy = sum(accuracy_vector) / len(accuracy_vector)
            accuracies.append(accuracy)

        logger.info(f"Accuracies: {accuracies}")

        # The latest items are the most preferred ones
        # The instanciated config is the reference one (most truthful)
        # We want to take the latest one that is above the threshold.
        for i in range(len(accuracies) - 1, -1, -1):
            if accuracies[i] >= accuracy_threshold:
                logger.info(
                    f"Found a less costly config with accuracy of {accuracies[i]}. Swapping to it."
                )
                # This configuration becames the default configuration
                self.config = self.alternative_configs[i]
                # We keep the results of the more costly config as the results
                # Might be an empty list
                self.alternative_configs = self.alternative_configs[i + 1 :]
                # We drop the results of the other sub-optimal configurations
                # Might be an empty list
                self.alternative_results = self.alternative_results[i + 1 :]
                break

    def __repr__(self):
        return f"""Job(
    job_id={self.id},
    job_name={self.job_function.__name__},
    config={{\n{self.config}\n  }},
    metadata={self.metadata}
)"""


class Workload:
    # Jobs is a mapping of job_id -> Job
    jobs: Dict[str, Job]
    # Result is a mapping of message.id -> job_id -> JobResult
    _results: Optional[Dict[str, Dict[str, JobResult]]]

    _valid_project_events: Optional[Dict[str, EventDefinition]] = None

    project_id: Optional[str] = None
    org_id: Optional[str] = None

    def __init__(self, jobs: Optional[List[Job]] = None):
        """
        A Workload is a set of jobs to be performed on messages.

        ```python
        from phospho import lab

        job = lab.Job(
            id="job_id",
            job_function=lab.job_library.event_detection,
            config=lab.EventConfig(event_name="event_name", event_description="event_description"),
        )

        workload = lab.Workload()
        workload.add_job(job)

        messages = [lab.Message(content="Hello world!")]

        await workload.async_run(messages)
        ```
        """
        self.jobs = {}
        self._results = None

        if jobs is not None:
            for job in jobs:
                self.add_job(job)

    def add_job(self, job: Job):
        """
        Add a job to the workload.
        """
        # Add a reference to the workload to the job
        job.workload = self
        self.jobs[job.id] = job

    @classmethod
    def from_config(cls, config: dict) -> "Workload":
        """
        Create a Workload from a configuration dictionary.
        """

        workload = cls()
        # Create the jobs from the configuration
        # TODO : Adds some kind of validation
        for job_id, job_config in config["jobs"].items():
            job_config_model = JobConfig(**job_config.get("config", {}))
            job = Job(
                id=job_id,
                name=job_config["name"],
                config=job_config_model,
            )
            workload.add_job(job)

        return workload

    @classmethod
    def from_file(cls, config_filename: str = "phospho-config.yaml") -> "Workload":
        """
        Create a Workload from a configuration file. Supported file extensions are .yaml and .yml.

        Example of a configuration file to detect user asking for price:
        ```yaml
        jobs:
            detect_user_asking_for_price:  # job id
                name: event_detection      # The name of the job in the job_library
                config:                    # The configuration of the job
                    event_name: user_asking_for_price
                    event_description: User is asking for the price of a product
            detect_user_asking_for_discount:
                name: event_detection
                config:
                    event_name: user_asking_for_discount
                    event_description: User is asking for a discount on a product
        ```
        """
        # TODO: Add support .json
        if config_filename.endswith(".yaml") or config_filename.endswith(".yml"):
            import yaml

            with open(config_filename) as f:
                config = yaml.load(f, Loader=yaml.FullLoader)
        else:
            raise NotImplementedError(
                f"File extension {config_filename.split('.')[-1]} is not supported. Use .from_config() instead."
            )
        return cls.from_config(config)

    @classmethod
    def from_phospho_events(cls, events: List[EventDefinition]) -> "Workload":
        workload = cls()

        for event in events:
            event_name = event.event_name

<<<<<<< HEAD
        workload = cls()
        workload.project_id = project_config.id
        workload.org_id = project_config.org_id

        # Create the jobs from the configuration
        for event_name, event in project_events.items():
            logger.debug(f"Add event detection job for event {event_name}")
=======
            logger.debug(f"Add event detection job for event {event.event_name}")
>>>>>>> 25b6e393

            # We stick to the LLM detection engine
            if event.detection_engine == "llm_detection":
                workload.add_job(
                    Job(
                        id=event_name,
                        job_function=job_library.event_detection,
                        config=EventConfig(
                            event_name=event_name,
                            event_description=event.description,
                            event_scope=event.detection_scope,
                        ),
                        metadata=event.model_dump(),
                    )
                )

            # We use a keyword detection engine
            elif (
                event.detection_engine == "keyword_detection"
                and event.keywords is not None
            ):
                workload.add_job(
                    Job(
                        id=event_name,
                        job_function=job_library.keyword_event_detection,
                        config=EventConfigForKeywords(
                            event_name=event_name,
                            keywords=event.keywords,
                            event_scope=event.detection_scope,
                        ),
                        metadata=event.model_dump(),
                    )
                )

            # We use a regex pattern to detect the event
            elif (
                event.detection_engine == "regex_detection"
                and event.regex_pattern is not None
            ):
                workload.add_job(
                    Job(
                        id=event_name,
                        job_function=job_library.regex_event_detection,
                        config=EvenConfigForRegex(
                            event_name=event_name,
                            regex_pattern=event.regex_pattern,
                            event_scope=event.detection_scope,
                        ),
                        metadata=event.model_dump(),
                    )
                )

            else:
                logger.warning(
                    f"Skipping unsupported detection engine {event.detection_engine} for event {event_name}"
                )

        return workload

    @classmethod
    def from_phospho_job(
        cls,
        phospho_job: PhosphoJob,
    ):
        """
        Create a workload from a phospho job (as defined is the database).
        """
        event = EventDefinition(**phospho_job.parameters)

        if event.job_id is None:
            event.job_id = phospho_job.id

        return Workload.from_phospho_events([event])

    @classmethod
    def from_phospho_project_config(
        cls,
        project_config: Project,
    ):
        """
        Create a workload from a phospho project configuration.

        To fetch the project configuration, look at `Workload.from_phospho()`
        """
        project_events = project_config.settings.events
        if project_events is None:
            logger.warning(f"Project with id {project_config.id} has no event setup")
            return cls()

        return cls.from_phospho_events(project_events)

    @classmethod
    def from_phospho(
        cls,
        api_key: Optional[str] = None,
        project_id: Optional[str] = None,
        base_url: Optional[str] = None,
    ):
        """
        Connects to the phospho backend and loads the project configuration as a workload.

        If the `api_key` or the `project_id` are not provided, load the `PHOSPHO_API_KEY` and
        `PHOSPHO_PROJECT_ID` env variables.
        """
        phospho_client = client.Client(
            api_key=api_key, project_id=project_id, base_url=base_url
        )

        # Load the project configuration
        project_config = phospho_client.project_config()
        return cls.from_phospho_project_config(project_config)

    async def async_run(
        self,
        messages: Iterable[Message],
        executor_type: Literal["parallel", "sequential", "parallel_jobs"] = "parallel",
        max_parallelism: int = 10,
    ) -> Dict[str, Dict[str, JobResult]]:
        """
        Runs all the jobs on the message.

        Args:
        :param messages: The messages to run the jobs on.
        :param executor_type: The type of executor to use. Can be "parallel" or "sequential".
        :param max_parallelism: The maximum number of parallel jobs to run per seconds.
            Use this to adhere to rate limits. Only used if executor_type is "parallel".

        Returns: a mapping of message.id -> job_id -> job_result
        """

        # Run the jobs sequentially on every message
        # TODO : For Jobs, implement a batched_run method that takes a list of messages
        if executor_type == "parallel":
            for job_id, job in self.jobs.items():
                # Await all the results
                semaphore = asyncio.Semaphore(max_parallelism)
                # Create a progress bar
                if isinstance(messages, list):
                    t = tqdm(total=len(messages))
                else:
                    t = tqdm()

                async def job_limit_wrap(message: Message):
                    # Account for the semaphore (rate limit, max_parallelism)
                    async with semaphore:
                        if job.sample >= 1 or random.random() < job.sample:
                            await job.async_run(message)
                        # Update the progress bar
                        t.update()

                with concurrent.futures.ThreadPoolExecutor() as executor:
                    # Submit tasks to the executor
                    executor_results = executor.map(job_limit_wrap, messages)

                t.display()
                await asyncio.gather(*executor_results)
                t.close()
        elif executor_type == "parallel_jobs":
            # Create a progress bar
            if isinstance(messages, list):
                t = tqdm(total=len(messages) * len(self.jobs))
            else:
                t = tqdm()

            messages_and_jobs = itertools.product(messages, self.jobs.values())
            semaphore = asyncio.Semaphore(max_parallelism)

            async def message_job_limit_wrap(message_and_job: Tuple[Message, Job]):
                message, job = message_and_job
                if job.sample >= 1 or random.random() < job.sample:
                    await job.async_run(message)
                # Update the progress bar
                t.update()

            async with semaphore:
                # Account for the semaphore (rate limit, max_parallelism)
                with concurrent.futures.ThreadPoolExecutor() as executor:
                    # Submit tasks to the executor
                    executor_results = executor.map(
                        message_job_limit_wrap, messages_and_jobs
                    )

            t.display()
            await asyncio.gather(*executor_results)
            t.close()
        elif executor_type == "sequential":
            for job_id, job in self.jobs.items():
                for one_message in tqdm(messages):
                    if job.sample >= 1 or random.random() < job.sample:
                        await job.async_run(one_message)
        else:
            raise NotImplementedError(
                f"Executor type {executor_type} is not implemented"
            )

        # Collect the results:
        # Result is a mapping of message.id -> job_id -> job_result
        results: Dict[str, Dict[str, JobResult]] = {}
        for one_message in messages:
            results[one_message.id] = {}
            for job_id, job in self.jobs.items():
                job_result = job.results.get(one_message.id, None)
                if job_result is not None:
                    results[one_message.id][job.id] = job_result

        self._results = results
        return results

    async def async_run_on_alternative_configurations(
        self,
        messages: Iterable[Message],
        executor_type: Literal["parallel", "sequential"] = "parallel",
    ) -> None:
        """
        Runs all the jobs on the message.

        Returns: a mapping of message.id -> job_id -> job_result
        """

        # Run the jobs sequentially on every message
        # TODO : Run the jobs in parallel on every message
        for job_id, job in self.jobs.items():
            if executor_type == "parallel":
                with concurrent.futures.ThreadPoolExecutor() as executor:
                    # Submit tasks to the executor
                    executor_predictions = executor.map(
                        job.async_run_on_alternative_configurations, messages
                    )
                # Await all the results
                await asyncio.gather(*executor_predictions)
            elif executor_type == "sequential":
                for one_message in messages:
                    await job.async_run_on_alternative_configurations(one_message)
            else:
                raise NotImplementedError(
                    f"Executor type {executor_type} is not implemented"
                )

        # We do not collect the results here, as we want to keep the alternative results
        # They are stored in the job object, in the alternative_results attribute

    def optimize_jobs(
        self, accuracy_threshold: float = 1.0, min_count: int = 10
    ) -> None:
        """
        After having run the job on all the alternative configurations,
        optimize the job by comparing all the predictions to the results with the default configuration.
        - If the current configuration is the optimal, do nothing.
        - If the current configuration is not the optimal, update the config attribute.

        For now, we just check if the accuracy is above the threshold.
        """
        for job_id, job in self.jobs.items():
            job.optimize(accuracy_threshold=accuracy_threshold, min_count=min_count)

    def __repr__(self):
        concatenated_jobs = "\n".join([f"  {job}" for job in self.jobs])
        return f"Workload(jobs=[\n{concatenated_jobs}\n])"

    @property
    def results(self) -> Optional[Dict[str, Dict[str, JobResult]]]:
        if self._results is None:
            logger.warning("Results are not available. Please run the workload first.")
            return None
        # Mark all the jobs with org_id and project_id
        for job_id, job in self.jobs.items():
            for message_id, job_result in job.results.items():
                job_result.org_id = self.org_id
                job_result.project_id = self.project_id
        return self._results

    @results.setter
    def results(self, results: Dict[str, Dict[str, JobResult]]):
        self._results = results
        return results

    def results_df(self) -> Any:
        """
        Returns the results as a pandas dataframe
        """
        import pandas as pd

        results = self.results

        if results is None:
            return pd.DataFrame()

        # results is a dict from message.id -> job_id -> job_result
        # Flatten the results such that : every row is a message, and every column is a job_result.value
        # The index is the message.id
        # The columns are the job_id
        # The values are the job_result.value
        results_df = pd.DataFrame.from_dict(
            {
                message_id: {
                    job_id: result.value
                    for job_id, result in job_results.items()
                    if result is not None
                }
                for message_id, job_results in results.items()
            },
            orient="index",
        )

        return results_df<|MERGE_RESOLUTION|>--- conflicted
+++ resolved
@@ -31,9 +31,9 @@
     Message,
     Project,
     ResultType,
+    Recipe,
 )
 
-from phospho.models import Job as PhosphoJob
 
 logger = logging.getLogger(__name__)
 logger.setLevel(logging.INFO)
@@ -405,18 +405,9 @@
 
         for event in events:
             event_name = event.event_name
-
-<<<<<<< HEAD
-        workload = cls()
-        workload.project_id = project_config.id
-        workload.org_id = project_config.org_id
-
-        # Create the jobs from the configuration
-        for event_name, event in project_events.items():
-            logger.debug(f"Add event detection job for event {event_name}")
-=======
+            workload.project_id = event.project_id
+
             logger.debug(f"Add event detection job for event {event.event_name}")
->>>>>>> 25b6e393
 
             # We stick to the LLM detection engine
             if event.detection_engine == "llm_detection":
@@ -477,17 +468,17 @@
         return workload
 
     @classmethod
-    def from_phospho_job(
+    def from_phospho_recipe(
         cls,
-        phospho_job: PhosphoJob,
+        recipe: Recipe,
     ):
         """
         Create a workload from a phospho job (as defined is the database).
         """
-        event = EventDefinition(**phospho_job.parameters)
-
-        if event.job_id is None:
-            event.job_id = phospho_job.id
+        event = EventDefinition(**recipe.parameters)
+
+        if event.recipe_id is None:
+            event.recipe_id = recipe.id
 
         return Workload.from_phospho_events([event])
 
@@ -506,7 +497,10 @@
             logger.warning(f"Project with id {project_config.id} has no event setup")
             return cls()
 
-        return cls.from_phospho_events(project_events)
+        workload = cls.from_phospho_events(list(project_events.values()))
+        workload.project_id = project_config.id
+        workload.org_id = project_config.org_id
+        return workload
 
     @classmethod
     def from_phospho(
