<<<<<<< HEAD
=======
import asyncio
import nest_asyncio

>>>>>>> d809023d
import logging
import concurrent.futures
from typing import Callable, Dict, Iterable, List, Literal, Optional, Union


import phospho.lab.job_library as job_library

<<<<<<< HEAD
from .models import Any, JobResult, Message, JobConfig, EmptyConfig
from .utils import generate_configurations

=======
from .models import Any, JobResult, Message, ResultType

# This is a workaround to avoid the error "RuntimeError: This event loop is already running" in jupyter notebooks
nest_asyncio.apply()
>>>>>>> d809023d
logger = logging.getLogger(__name__)


class Job:
    job_id: str
    params: Dict[str, Any]
    job_results: Dict[str, JobResult]
<<<<<<< HEAD
    job_predictions: Dict[str, Dict[str, JobResult]]
    job_config: JobConfig  # Stores the current config and the possible config values as an instanciated pydantic object
    job_configurations: Dict[
        str, JobConfig
    ]  # Stores all the possible config from the model
=======
    job_function: Union[
        Callable[..., JobResult],
        Callable[..., asyncio.Future[JobResult]],  # For async jobs
    ]
>>>>>>> d809023d

    def __init__(
        self,
        job_function: Optional[Callable[..., JobResult]] = None,
        job_name: Optional[str] = None,
        job_id: Optional[str] = None,
        params: Optional[Dict[str, Any]] = None,
        job_config: JobConfig = None,
    ):
        """
        A job is a function that takes a message and a set of parameters and returns a result.
        It stores the result.
        """

        if params is None:
            params = {}
        self.params = params

        if job_function is None and job_name is None:
            raise ValueError("Please provide a job_function or a job_name.")

        if job_name is not None:
            # from the module .job_library import the function with the name job_name
            job_function = getattr(job_library, job_name)
        assert job_function is not None, "Please provide a job_function or a job_name."
        self.job_function = job_function

        if job_id is None:
            if job_name is not None:
                job_id = job_name
            else:
                # Make it the name of the function
                job_id = job_function.__name__

        self.job_id = job_id

        # message.id -> job_result
        self.job_results: Dict[str, JobResult] = {}

        # If the config values are provided, store them
        if job_config is not None:
            self.job_config = job_config
            # generate all the possible configuration from the model
            self.job_configurations = generate_configurations(self.job_config)
        else:
            logger.warning("No job_config provided. Running with empty config")
            self.job_config = EmptyConfig()
            self.job_configurations = generate_configurations(self.job_config)

    def run(self, message: Message) -> JobResult:
        """
        Run the job on the message.
        """
        # TODO: Infer for each message its context (if any)
        # The context is the previous messages of the session

<<<<<<< HEAD
        result = self.job_function(
            message,
            **self.params,
            job_config=self.job_config,
        )
=======
        if asyncio.iscoroutinefunction(self.job_function):
            result = asyncio.run(self.job_function(message, **self.params))
        else:
            result = self.job_function(message, **self.params)

        if result is None:
            logger.error(f"Job {self.job_id} returned None for message {message.id}.")
            result = JobResult(
                job_id=self.job_id,
                result_type=ResultType.error,
                value=None,
            )

>>>>>>> d809023d
        self.job_results[message.id] = result
        return result

    def __repr__(self):
        # Make every parameter on a new line
        concatenated_params = "\n".join(
            [f"    {k}: {v}" for k, v in self.params.items()]
        )
        return f"Job(\n  job_id={self.job_id},\n  job_name={self.job_function.__name__},\n  params={{\n{concatenated_params}\n  }}\n)"


class Workload:
    jobs: List[Job]
    results: Dict[str, Dict[str, JobResult]]

    def __init__(self):
        """
        A Workload is a set of jobs to be performed on a message.
        """
        self.jobs = []
        self.results = {}

    def add_job(self, job: Job):
        """
        Add a job to the workload.
        """
        self.jobs.append(job)

    @classmethod
    def from_config(cls, config: dict) -> "Workload":
        """
        Create a Workload from a configuration dictionary.
        """

        workload = cls()
        # Create the jobs from the configuration
        # TODO : Adds some kind of validation
        for job_id, job_config in config["jobs"].items():
            job = Job(
                job_id=job_id,
                job_name=job_config["name"],
                params=job_config.get("params", {}),
            )
            workload.add_job(job)

        return workload

    @classmethod
    def from_file(cls, config_filename: str = "phospho-config.yaml") -> "Workload":
        """
        Create a Workload from a configuration file.
        """
        if config_filename.endswith(".yaml") or config_filename.endswith(".yml"):
            import yaml

            with open(config_filename) as f:
                config = yaml.load(f, Loader=yaml.FullLoader)
        else:
            raise NotImplementedError(
                f"File extension {config_filename.split('.')[-1]} is not supported. Use .from_config() instead."
            )
        return cls.from_config(config)

    def run(
        self,
        messages: Iterable[Message],
        executor_type: Literal["parallel", "sequential"] = "parallel",
    ) -> Dict[str, Dict[str, JobResult]]:
        """
        Runs all the jobs on the message.

        Returns: a mapping of message.id -> job_id -> job_result
        """

        # Run the jobs sequentially on every message
        # TODO : Run the jobs in parallel on every message
        for job in self.jobs:
            if executor_type == "parallel":
                with concurrent.futures.ThreadPoolExecutor() as executor:
                    # Submit tasks to the executor
                    # executor.map(self.evaluate_a_task, task_to_evaluate)
                    executor.map(job.run, messages)
            elif executor_type == "sequential":
                for one_message in messages:
                    job.run(one_message)
            else:
                raise NotImplementedError(
                    f"Executor type {executor_type} is not implemented"
                )

        # Collect the results:
        # Result is a mapping of message.id -> job_id -> job_result
        results: Dict[str, Dict[str, JobResult]] = {}
        for one_message in messages:
            results[one_message.id] = {}
            for job in self.jobs:
                results[one_message.id][job.job_id] = job.job_results[one_message.id]

        self.results = results
        return results

    def __repr__(self):
        concatenated_jobs = "\n".join([f"  {job}" for job in self.jobs])
        return f"Workload(jobs=[\n{concatenated_jobs}\n])"<|MERGE_RESOLUTION|>--- conflicted
+++ resolved
@@ -1,26 +1,17 @@
-<<<<<<< HEAD
-=======
 import asyncio
+import concurrent.futures
+import logging
+from typing import Callable, Dict, Iterable, List, Literal, Optional, Union
+
 import nest_asyncio
 
->>>>>>> d809023d
-import logging
-import concurrent.futures
-from typing import Callable, Dict, Iterable, List, Literal, Optional, Union
-
-
 import phospho.lab.job_library as job_library
 
-<<<<<<< HEAD
-from .models import Any, JobResult, Message, JobConfig, EmptyConfig
+from .models import Any, EmptyConfig, JobConfig, JobResult, Message, ResultType
 from .utils import generate_configurations
-
-=======
-from .models import Any, JobResult, Message, ResultType
 
 # This is a workaround to avoid the error "RuntimeError: This event loop is already running" in jupyter notebooks
 nest_asyncio.apply()
->>>>>>> d809023d
 logger = logging.getLogger(__name__)
 
 
@@ -28,18 +19,15 @@
     job_id: str
     params: Dict[str, Any]
     job_results: Dict[str, JobResult]
-<<<<<<< HEAD
     job_predictions: Dict[str, Dict[str, JobResult]]
     job_config: JobConfig  # Stores the current config and the possible config values as an instanciated pydantic object
     job_configurations: Dict[
         str, JobConfig
     ]  # Stores all the possible config from the model
-=======
     job_function: Union[
         Callable[..., JobResult],
         Callable[..., asyncio.Future[JobResult]],  # For async jobs
     ]
->>>>>>> d809023d
 
     def __init__(
         self,
@@ -96,17 +84,20 @@
         # TODO: Infer for each message its context (if any)
         # The context is the previous messages of the session
 
-<<<<<<< HEAD
-        result = self.job_function(
-            message,
-            **self.params,
-            job_config=self.job_config,
-        )
-=======
         if asyncio.iscoroutinefunction(self.job_function):
-            result = asyncio.run(self.job_function(message, **self.params))
+            result = asyncio.run(
+                self.job_function(
+                    message,
+                    **self.params,
+                    job_config=self.job_config,
+                )
+            )
         else:
-            result = self.job_function(message, **self.params)
+            result = self.job_function(
+                message,
+                **self.params,
+                job_config=self.job_config,
+            )
 
         if result is None:
             logger.error(f"Job {self.job_id} returned None for message {message.id}.")
@@ -116,7 +107,6 @@
                 value=None,
             )
 
->>>>>>> d809023d
         self.job_results[message.id] = result
         return result
 
