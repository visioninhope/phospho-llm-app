--- conflicted
+++ resolved
@@ -90,8 +90,6 @@
     }).then(async (response) => {
       const responseBody = await response.json();
       if (responseBody.id !== undefined) {
-<<<<<<< HEAD
-=======
         toast.toast({
           title: "We are creating your project.",
           description: "You will be redirected in a couple seconds.",
@@ -99,9 +97,6 @@
         await delay(1000);
         mutate([`/api/organizations/${selectedOrgId}/projects`, accessToken]);
         await delay(1000);
-        setHasTasks(null);
-        setHasSessions(null);
->>>>>>> df2500fe
         setproject_id(responseBody.id);
         router.push(`/org`);
       } else {
