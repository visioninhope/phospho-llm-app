--- conflicted
+++ resolved
@@ -22,17 +22,11 @@
 import { Project } from "@/models/models";
 import { dataStateStore, navigationStateStore } from "@/store/store";
 import { useUser } from "@propelauth/nextjs/client";
-import { defaultMaxListeners } from "events";
-import { get } from "http";
 import { ChevronRight, Pickaxe, PlusIcon } from "lucide-react";
 import { useRouter } from "next/navigation";
-<<<<<<< HEAD
-import Plotly from "plotly.js";
-import React, { use, useEffect, useRef, useState } from "react";
+import { Data } from "plotly.js";
+import React, { useEffect, useRef, useState } from "react";
 import Plot from "react-plotly.js";
-=======
-import React, { useEffect, useState } from "react";
->>>>>>> 00c58fdb
 import useSWR from "swr";
 
 import CreateEvent from "../events/create-event";
@@ -270,10 +264,10 @@
       : null,
     ([url, accessToken]) =>
       authFetcher(url, accessToken, "POST", {
-        clustering_id: selectedClustering.id,
-        model: selectedClustering.model,
-        scope: selectedClustering.scope,
-        instruction: selectedClustering.instruction,
+        clustering_id: selectedClustering?.id,
+        model: selectedClustering?.model,
+        scope: selectedClustering?.scope,
+        instruction: selectedClustering?.instruction,
         type: "PCA",
       }).then((res) => {
         // let clusterIdToColor = {};
@@ -284,14 +278,17 @@
         //   });
         // }
         // the code above doesn't work, instead do this :
-        const clusterIdToColor = {};
-        const clusters = res.clusters_ids;
-        const clusters_names = res.clusters_names;
-        clusters.forEach((cluster, index) => {
-          clusterIdToColor[cluster] = graphColors[index % graphColors.length];
+        const clusterIdToColor = new Map<string, string>();
+        const clusters = res.clusters_ids as string[];
+        const clusters_names = res.clusters_names as string[];
+        clusters.forEach((cluster_id, index) => {
+          clusterIdToColor.set(
+            cluster_id,
+            graphColors[index % graphColors.length],
+          );
         });
         const colors: string[] = res.clusters_ids.map((cluster_id: any) => {
-          return clusterIdToColor[cluster_id];
+          return clusterIdToColor.get(cluster_id) as string;
         });
 
         return {
@@ -307,7 +304,7 @@
           },
           hoverinfo: "text",
           hovertext: clusters_names,
-        };
+        } as Data;
       }),
     {
       keepPreviousData: true,
@@ -378,55 +375,57 @@
             Clustering is in progress...
           </div>
         )}
-      <div className="mt-0">
-        <Plot
-          data={[selectedClusteringDots]}
-          layout={{
-            height: window.innerHeight * 0.6,
-            width: window.innerWidth * 0.8,
-            autosize: true,
-            scene: {
-              xaxis: {
-                visible: false,
-                showgrid: false,
-                zeroline: false,
-                showline: false,
-                ticks: "",
-                showticklabels: false,
-                backgroundcolor: "rgba(0,0,0,0)", // Make background transparent
-                spikesides: false,
-                showspikes: false,
+      {selectedClusteringDots && (
+        <div className="mt-0">
+          <Plot
+            data={[selectedClusteringDots]}
+            layout={{
+              height: window.innerHeight * 0.6,
+              width: window.innerWidth * 0.8,
+              autosize: true,
+              scene: {
+                xaxis: {
+                  visible: false,
+                  showgrid: false,
+                  zeroline: false,
+                  showline: false,
+                  ticks: "",
+                  showticklabels: false,
+                  backgroundcolor: "rgba(0,0,0,0)", // Make background transparent
+                  spikesides: false,
+                  showspikes: false,
+                },
+                yaxis: {
+                  visible: false,
+                  showgrid: false,
+                  zeroline: false,
+                  showline: false,
+                  ticks: "",
+                  showticklabels: false,
+                  backgroundcolor: "rgba(0,0,0,0)", // Make background transparent
+                  spikesides: false,
+                  showspikes: false,
+                },
+                zaxis: {
+                  visible: false,
+                  showgrid: false,
+                  zeroline: false,
+                  showline: false,
+                  ticks: "",
+                  showticklabels: false,
+                  backgroundcolor: "rgba(0,0,0,0)", // Make background transparent
+                  spikesides: false,
+                  showspikes: false,
+                },
+                bgcolor: "rgba(0,0,0,0)", // Remove scene background
               },
-              yaxis: {
-                visible: false,
-                showgrid: false,
-                zeroline: false,
-                showline: false,
-                ticks: "",
-                showticklabels: false,
-                backgroundcolor: "rgba(0,0,0,0)", // Make background transparent
-                spikesides: false,
-                showspikes: false,
-              },
-              zaxis: {
-                visible: false,
-                showgrid: false,
-                zeroline: false,
-                showline: false,
-                ticks: "",
-                showticklabels: false,
-                backgroundcolor: "rgba(0,0,0,0)", // Make background transparent
-                spikesides: false,
-                showspikes: false,
-              },
-              bgcolor: "rgba(0,0,0,0)", // Remove scene background
-            },
-            paper_bgcolor: "rgba(0,0,0,0)", // Fully transparent paper background
-            plot_bgcolor: "rgba(0,0,0,0)", // Fully transparent plot background
-          }}
-          onRelayout={(figure) => console.log(figure)}
-        />
-      </div>
+              paper_bgcolor: "rgba(0,0,0,0)", // Fully transparent paper background
+              plot_bgcolor: "rgba(0,0,0,0)", // Fully transparent plot background
+            }}
+            onRelayout={(figure) => console.log(figure)}
+          />
+        </div>
+      )}
       <div className="grid grid-cols-1 md:grid-cols-2 lg:grid-cols-3 gap-4">
         {clustersData?.map((cluster) => {
           return (
