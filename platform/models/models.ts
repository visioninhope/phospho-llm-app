--- conflicted
+++ resolved
@@ -173,13 +173,10 @@
 export interface ProjectSettings {
   events: Record<string, EventDefinition>;
   sentiment_threshold: SentimentThreshold;
-<<<<<<< HEAD
-  dashboard_tiles: DashboardTile[];
-=======
   run_evals?: boolean;
   run_sentiment_language?: boolean;
   run_event_detection?: boolean;
->>>>>>> 96c62059
+  dashboard_tiles: DashboardTile[];
 }
 
 export interface Project {
