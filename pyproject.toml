--- conflicted
+++ resolved
@@ -12,11 +12,14 @@
 python = ">=3.8,<4.0"
 requests = "^2.31.0"
 pydantic = "^2.5.2"
-<<<<<<< HEAD
+
+
+[tool.poetry.group.lab]
+optional = true
+
+[tool.poetry.group.lab.dependencies]
 openai = "^1.12.0"
-=======
 nest-asyncio = "^1.6.0"
->>>>>>> 0d010ecf
 
 [tool.poetry.group.dev]
 optional = true
